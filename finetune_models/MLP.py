--- conflicted
+++ resolved
@@ -27,11 +27,7 @@
     n_hl = 24
     hidden_dim = 1024
 
-<<<<<<< HEAD
-file = open('../'+inp_dir + dataset_type + '-' + embed + '-' + embed_mode + '-' + mode+ '.pkl', 'rb')
-=======
 file = open(inp_dir + dataset_type + '-' + embed + '.pkl', 'rb')
->>>>>>> 69b33ed4
 
 data = pickle.load(file)
 data_x, data_y = list(zip(*data))
