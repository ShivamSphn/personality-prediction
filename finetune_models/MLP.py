--- conflicted
+++ resolved
@@ -80,15 +80,9 @@
                       metrics=['mse', 'accuracy'])
 
         print(model.summary())
-<<<<<<< HEAD
-        validation_split = 0.10
-        history = model.fit(inputs, targets, epochs=epochs, batch_size=batch_size,
-=======
-        validation_split = 0.15
         history = model.fit(X_train, y_train, epochs=epochs, batch_size=batch_size,
->>>>>>> f775b642
-                            validation_split=validation_split, verbose=1)
-        result = model.evaluate(X_test, y_test, batch_size=batch_size)
+                            validation_data=(X_test, y_test), verbose=1)
+
         print(result)
         print('acc: ', history.history['accuracy'])
         print('val acc: ', history.history['val_accuracy'])
@@ -96,7 +90,6 @@
         print('val loss: ', history.history['val_loss'])
 
         print(timedelta(seconds=int(time.time() - start)), end=' ')
-        # print(model.evaluate(inputs, targets, batch_size=batch_size))
 
         if (write_file):
             results_file = "MLP_t" + str(trait_idx) + '_results.csv'
